#![allow(clippy::missing_safety_doc, clippy::new_without_default, dead_code)]

use anyhow::Result;

use monitor::Monitor;
use windows::Win32::Media::MediaFoundation::{MFStartup, MFSTARTUP_FULL};

use std::{
    io::Read,
<<<<<<< HEAD
    time::{Duration, SystemTime, Instant},
=======
    time::{Duration, SystemTime},
>>>>>>> 8a172050
};

use once_cell::sync::OnceCell;

mod app;
mod audio;
mod encoder;
mod metrics;
mod monitor;
mod server;
mod utils;
mod variant;
mod win32;

use app::ApplicationHandle;

use crate::win32::Waitable;

pub static TOKIO_RUNTIME: OnceCell<tokio::runtime::Runtime> = OnceCell::new();
pub fn get_tokio_runtime() -> &'static tokio::runtime::Runtime {
    TOKIO_RUNTIME.get().unwrap()
}

pub static APPLICATION: OnceCell<ApplicationHandle> = OnceCell::new();
pub fn get_app() -> &'static ApplicationHandle {
    APPLICATION.get().unwrap()
}

#[no_mangle]
pub extern "C" fn vd_init() {
    if let Ok(log_file) = std::fs::File::create("Z:\\vd-driver.log") {
        tracing_subscriber::fmt()
            .with_ansi(false)
            .with_max_level(tracing::Level::DEBUG)
            .with_writer(log_file)
            .try_init()
            .ok();
    }

    tracing::info!("vd_init");
}

fn read_configuration(buf: &[u8]) -> Option<(u32, u32, u32)> {
    let mut reader = std::io::Cursor::new(buf);

    let mut buf = [0u8; 4];

    reader.read_exact(&mut buf).ok()?;
    let configured = u32::from_le_bytes(buf);
    if configured == 0 {
        return None;
    }

    reader.read_exact(&mut buf).ok()?;
    let width = u32::from_le_bytes(buf);

    reader.read_exact(&mut buf).ok()?;
    let height = u32::from_le_bytes(buf);

    reader.read_exact(&mut buf).ok()?;
    let framerate = u32::from_le_bytes(buf);

    Some((width, height, framerate))
}

pub fn main() -> Result<()> {
    dcv_color_primitives::initialize();

    tracing_subscriber::fmt()
        .with_max_level(tracing::Level::DEBUG)
        .init();

    metrics::init();

    // Minimize the latency
    TOKIO_RUNTIME
        .set(
            tokio::runtime::Builder::new_multi_thread()
                .enable_all()
                .event_interval(10)
                .global_queue_interval(10)
                .on_thread_start(|| {
                    utils::set_thread_characteristics();
                })
                .build()
                .unwrap(),
        )
        .unwrap();

    let _guard = get_tokio_runtime().enter();
    let audio_data_tx = match audio::setup_audio() {
        Ok(tx) => Some(tx),
        Err(e) => {
            tracing::error!(?e, "Failed to setup audio");
            None
        }
    };

    APPLICATION
        .set(ApplicationHandle::new(audio_data_tx))
        .unwrap();

    unsafe {
        if let Err(e) = MFStartup(
            windows::Win32::Media::MediaFoundation::MF_SDK_VERSION << 16
                | windows::Win32::Media::MediaFoundation::MF_API_VERSION,
            MFSTARTUP_FULL,
        ) {
            tracing::error!(?e, "Failed to initialize Media Foundation");
        }
    }

    server::start();

    tracing::info!("Initialized");

    let descriptor: win32::SecurityDescriptor = "D:(A;;0xc01f0003;;;AU)".parse()?;

    let frame_buffer_mutex = win32::Mutex::new("Global\\VdMonitor0FBMutex", Some(&descriptor))?;

    let new_frame_event = win32::Event::new(
        "Global\\VdMonitor0NewFrameEvent",
        Some(&descriptor),
        false,
        false,
    )?;

    let configure_event = win32::Event::new(
        "Global\\VdMonitor0ConfigureEvent",
        Some(&descriptor),
        false,
        false,
    )?;

    let (mut frame_buffer_mapping, map_already_exists) = unsafe {
        win32::FileMapping::new("Global\\VdMonitor0FB", Some(&descriptor), 1024 * 1024 * 20)?
    };

    if !map_already_exists {
        // We created the map, so we need to initialize it
        // let _guard = frame_buffer_mutex.lock()?;
        frame_buffer_mapping.buf_mut()[0..4].copy_from_slice(&[0, 0, 0, 0]);
    }

    let cursor_buffer_mutex =
        win32::Mutex::new("Global\\VdMonitor0CursorMutex", Some(&descriptor))?;

    let cursor_position_event = win32::Event::new(
        "Global\\VdMonitor0CursorPositionUpdatedEvent",
        Some(&descriptor),
        false,
        false,
    )?;

    let cursor_image_event = win32::Event::new(
        "Global\\VdMonitor0CursorImageUpdatedEvent",
        Some(&descriptor),
        false,
        false,
    )?;

    let (cursor_mapping, _) = unsafe {
        win32::FileMapping::new(
            "Global\\VdMonitor0Cursor",
            Some(&descriptor),
            1024 * 128 + 4 * 6,
        )?
    };

    tracing::info!("Running");

    let mut monitor = Monitor::new(0);

    let initial_configuration = {
        let _guard = frame_buffer_mutex.lock()?;
        read_configuration(frame_buffer_mapping.buf())
    };

    let initial_configuration = if let Some(cfg) = initial_configuration {
        cfg
    } else {
        tracing::info!("Waiting for initial configuration");
        configure_event.wait(None)?;
        let _guard = frame_buffer_mutex.lock()?;
        read_configuration(frame_buffer_mapping.buf()).expect("Failed to read configuration")
    };

    monitor.configure(
        initial_configuration.0,
        initial_configuration.1,
        initial_configuration.2,
    );

    tokio::spawn(async move {
        let _ = new_frame_event.wait(None); // Sync with the first available frame

        let mut ticker = tokio::time::interval(Duration::from_millis(16));
        ticker.set_missed_tick_behavior(tokio::time::MissedTickBehavior::Skip);

        loop {
            let guard = frame_buffer_mutex.lock().unwrap();
            monitor.send_frame(
                &frame_buffer_mapping.buf()[..1920 * 1080 * 4],
                Instant::now(),
            );
            drop(guard);

            let _ = ticker.tick().await;
        }
    });

    loop {
        let w = win32::wait_multiple(&[&cursor_image_event, &cursor_position_event], None)?;

        match w {
            win32::WaitState::Signaled(0) | win32::WaitState::Abandoned(0) => {
                tracing::info!("Cursor image updated");
                let _guard = cursor_buffer_mutex.lock()?;

                let buf = cursor_mapping.buf();
                let width = u32::from_ne_bytes(buf[12..16].try_into().unwrap());
                let height = u32::from_ne_bytes(buf[16..20].try_into().unwrap());
                let pitch = u32::from_ne_bytes(buf[20..24].try_into().unwrap());

                dbg!(width, height, pitch);
            }
            win32::WaitState::Signaled(1) | win32::WaitState::Abandoned(1) => {
                let buf = cursor_mapping.buf();
                // Coordinates might be negative, so we need to use i32
                let x = i32::from_ne_bytes(buf[0..4].try_into().unwrap());
                let y = i32::from_ne_bytes(buf[4..8].try_into().unwrap());
                let visible = u32::from_ne_bytes(buf[8..12].try_into().unwrap()) == 1;
                tracing::info!("Cursor position updated ({}, {}) {}", x, y, visible);
            }
            _ => unreachable!(),
        }
    }

    Ok(())
}<|MERGE_RESOLUTION|>--- conflicted
+++ resolved
@@ -7,11 +7,7 @@
 
 use std::{
     io::Read,
-<<<<<<< HEAD
     time::{Duration, SystemTime, Instant},
-=======
-    time::{Duration, SystemTime},
->>>>>>> 8a172050
 };
 
 use once_cell::sync::OnceCell;
